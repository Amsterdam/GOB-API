"""API

This module contains the API endpoints.
Endpoints can use storage methods to retrieve data from the GOB Storage.
Responses are created in a uniform way by using the response module.

The endpoints are defined in the ROUTES variable.
The only public method is get_app() which returns a Flask application object.
The API can be started by get_app().run()

"""
from flask import Flask, request, Response
from flask_cors import CORS

from api.storage import connect, get_catalogs, get_catalog, get_collections, get_collection, get_entities, get_entity
from api.response import hal_response, not_found, get_page_ref


def _catalogs():
    """Returns the GOB catalogs

    :return: a list of catalogs (name, href)
    """
    catalogs = [{'name': catalog, 'href': f'/{catalog}/'} for catalog in get_catalogs()]
    return hal_response({'catalogs': catalogs})


def _catalog(catalog_name):
    """Return the details of a specific GOB catalog

    :param catalog_name: e.g. meetbouten
    :return: the details of the specified catalog {name, href}
    """
    catalog = get_catalog(catalog_name)
    if catalog:
        result = {
            'description': catalog['description'],
            'collections': [
                {
                    'name': collection,
                    'href': f'/{catalog_name}/{collection}/'
                } for collection in get_collections(catalog_name)
            ]
        }
        return hal_response(result)
    else:
        return not_found(f"Catalog {catalog_name} not found")


def _entities(catalog_name, collection_name, page, page_size):
    """Returns the entities in the specified catalog collection

    The page and page_size are used to calculate the offset and number of entities to return

    A result, links tuple is returned.
    Result is an object containing relevant metadata about the result
    Links contain the references to any next or previous page

    :param catalog_name: e.g. meetbouten
    :param collection_name: e.g. meting
    :param page: any page number, page numbering starts at 1
    :param page_size: the number of entities per page
    :return: (result, links)
    """
    assert(get_collection(catalog_name, collection_name))
    assert(page >= 1)
    assert(page_size >= 1)

    offset = (page - 1) * page_size

    entities, total_count = get_entities(collection_name, offset=offset, limit=page_size)

    num_pages = (total_count + page_size - 1) // page_size

    return {
        'total_count': total_count,
        'page_size': page_size,
        'pages': num_pages,
        'results': entities
    }, {
        'next': get_page_ref(page + 1, num_pages),
        'previous': get_page_ref(page - 1, num_pages)
    }


def _collection(catalog_name, collection_name):
    """Returns the list of entities within the specified collection

    A list of entities is returned. This output is paged, default page 1 page size 100

    :param catalog_name: e.g. meetbouten
    :param collection_name: e.g. meting
    :return:
    """
    if get_collection(catalog_name, collection_name):
        page = int(request.args.get('page', 1))
        page_size = int(request.args.get('page_size', 100))
        result, links = _entities(catalog_name, collection_name, page, page_size)
        return hal_response(data=result, links=links)
    else:
        return not_found(f'{catalog_name}.{collection_name} not found')


def _entity(catalog_name, collection_name, entity_id):
    """Returns the entity within the specified collection with the specified id

    An individual entity is returned.

    :param catalog_name: e.g. meetbouten
    :param collection_name: e.g. meting
    :param entity_id: unique identifier of the entity
    :return:
    """
    if get_collection(catalog_name, collection_name):
        result = get_entity(collection_name, entity_id)
        return hal_response(result) if result else not_found(f'{catalog_name}.{collection_name}:{entity_id} not found')
    else:
        return not_found(f'{catalog_name}.{collection_name} not found')


def _health():
<<<<<<< HEAD
    return 'Connectivity OK'
=======
    return Response('Connectivity OK', content_type='text/plain')
>>>>>>> 67d8c47a


def get_app():
    """Returns a Flask application object

    The rules are maintained in the ROUTES variable (Note: By default a rule just listens for GET)

    CORS is used to allow CORS for all domains on all routes

    :return: a Flask application object
    """
    connect()

    ROUTES = [
        # Health check URL
        ('/status/health/', _health),

        ('/', _catalogs),
        ('/<catalog_name>/', _catalog),
        ('/<catalog_name>/<collection_name>/', _collection),
        ('/<catalog_name>/<collection_name>/<entity_id>/', _entity),
    ]

    app = Flask(__name__)
    CORS(app)

    for route, view_func in ROUTES:
        app.route(rule=route)(view_func)

    return app<|MERGE_RESOLUTION|>--- conflicted
+++ resolved
@@ -119,11 +119,7 @@
 
 
 def _health():
-<<<<<<< HEAD
     return 'Connectivity OK'
-=======
-    return Response('Connectivity OK', content_type='text/plain')
->>>>>>> 67d8c47a
 
 
 def get_app():
